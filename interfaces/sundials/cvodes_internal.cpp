--- conflicted
+++ resolved
@@ -1065,11 +1065,7 @@
   t_jac += double(time2-time1)/CLOCKS_PER_SEC;
 }
 
-<<<<<<< HEAD
-int CVodesInternal::djac_wrapper(int N, double t, N_Vector x, N_Vector xdot, DlsMat Jac, void *user_data,N_Vector tmp1, N_Vector tmp2, N_Vector tmp3){
-=======
-int CVodesInternal::djac_wrapper(SUNDIALS_INT N, double t, N_Vector y, N_Vector fy, DlsMat Jac, void *user_data,N_Vector tmp1, N_Vector tmp2, N_Vector tmp3){
->>>>>>> 44d938d5
+int CVodesInternal::djac_wrapper(SUNDIALS_INT N, double t, N_Vector x, N_Vector xdot, DlsMat Jac, void *user_data,N_Vector tmp1, N_Vector tmp2, N_Vector tmp3){
   try{
     casadi_assert(user_data);
     CVodesInternal *this_ = (CVodesInternal*)user_data;
@@ -1081,11 +1077,7 @@
   }
 }
 
-<<<<<<< HEAD
-void CVodesInternal::djac(int N, double t, N_Vector x, N_Vector xdot, DlsMat Jac, N_Vector tmp1, N_Vector tmp2, N_Vector tmp3){
-=======
-void CVodesInternal::djac(SUNDIALS_INT N, double t, N_Vector y, N_Vector fy, DlsMat Jac, N_Vector tmp1, N_Vector tmp2, N_Vector tmp3){
->>>>>>> 44d938d5
+void CVodesInternal::djac(SUNDIALS_INT N, double t, N_Vector x, N_Vector xdot, DlsMat Jac, N_Vector tmp1, N_Vector tmp2, N_Vector tmp3){
   // Get time
   time1 = clock();
 
@@ -1119,11 +1111,7 @@
   t_jac += double(time2-time1)/CLOCKS_PER_SEC;
 }
 
-<<<<<<< HEAD
-int CVodesInternal::bjac_wrapper(int N, int mupper, int mlower, double t, N_Vector x, N_Vector xdot, DlsMat Jac, void *user_data,     
-=======
-int CVodesInternal::bjac_wrapper(SUNDIALS_INT N, SUNDIALS_INT mupper, SUNDIALS_INT mlower, double t, N_Vector y, N_Vector fy, DlsMat Jac, void *user_data,     
->>>>>>> 44d938d5
+int CVodesInternal::bjac_wrapper(SUNDIALS_INT N, SUNDIALS_INT mupper, SUNDIALS_INT mlower, double t, N_Vector x, N_Vector xdot, DlsMat Jac, void *user_data,     
                         N_Vector tmp1, N_Vector tmp2, N_Vector tmp3){
   try{
     casadi_assert(user_data);
@@ -1136,11 +1124,7 @@
   }
 }
 
-<<<<<<< HEAD
-void CVodesInternal::bjac(int N, int mupper, int mlower, double t, N_Vector x, N_Vector xdot, DlsMat Jac, N_Vector tmp1, N_Vector tmp2, N_Vector tmp3){
-=======
-void CVodesInternal::bjac(SUNDIALS_INT N, SUNDIALS_INT mupper, SUNDIALS_INT mlower, double t, N_Vector y, N_Vector fy, DlsMat Jac, N_Vector tmp1, N_Vector tmp2, N_Vector tmp3){
->>>>>>> 44d938d5
+void CVodesInternal::bjac(SUNDIALS_INT N, SUNDIALS_INT mupper, SUNDIALS_INT mlower, double t, N_Vector x, N_Vector xdot, DlsMat Jac, N_Vector tmp1, N_Vector tmp2, N_Vector tmp3){
   // Get time
   time1 = clock();
 
