#
#     This file is part of CasADi.
# 
#     CasADi -- A symbolic framework for dynamic optimization.
#     Copyright (C) 2010 by Joel Andersson, Moritz Diehl, K.U.Leuven. All rights reserved.
# 
#     CasADi is free software; you can redistribute it and/or
#     modify it under the terms of the GNU Lesser General Public
#     License as published by the Free Software Foundation; either
#     version 3 of the License, or (at your option) any later version.
# 
#     CasADi is distributed in the hope that it will be useful,
#     but WITHOUT ANY WARRANTY; without even the implied warranty of
#     MERCHANTABILITY or FITNESS FOR A PARTICULAR PURPOSE.  See the GNU
#     Lesser General Public License for more details.
# 
#     You should have received a copy of the GNU Lesser General Public
#     License along with CasADi; if not, write to the Free Software
#     Foundation, Inc., 51 Franklin Street, Fifth Floor, Boston, MA  02110-1301  USA
# 
# 
from casadi import *
import numpy as NP
import matplotlib.pyplot as plt

# Declare variables
x = ssym("x")
y = ssym("y")
z = ssym("z")
v = vertcat([x,y,z])

# Form NLP functions
f = SXFunction([v],[x**2 + 100*z**2])
g = SXFunction([v],[z + (1-x)**2 - y])

# Choose NLP solver
#nlp_solver = IpoptSolver
#nlp_solver = WorhpSolver
nlp_solver = SQPMethod
#nlp_solver = LiftedSQP

# Choose a qp solver (for CasADi NLP methods)
qp_solver = QPOasesSolver
#qp_solver = NLPQPSolver
#qp_solver = OOQPSolver

# QP solver options
if qp_solver == QPOasesSolver:
  qp_solver_options = {"printLevel" : "none"}
elif qp_solver ==  NLPQPSolver:
  qp_solver_options = {"nlp_solver":IpoptSolver, "nlp_solver_options": {"print_level" : 0}}
else:
  qp_solver_options = {}

# Create solver
solv = nlp_solver(f,g)

# NLP solver options
solv.setOption("generate_hessian",True)
if nlp_solver in (SQPMethod, LiftedSQP):
  solv.setOption("qp_solver",qp_solver)
  solv.setOption("qp_solver_options",qp_solver_options)
  solv.setOption("maxiter",5)
if nlp_solver == SQPMethod:
  #solv.setOption("monitor",['qp'])
  solv.setOption("hessian_approximation","exact")
  
# Init solver  
solv.init()

# Solve the rosenbrock problem
<<<<<<< HEAD
solv.setInput([2.5,3.0,0.75],"x_init")
solv.setInput(0,"ubg")
solv.setInput(0,"lbg")
=======
solv.setInput([2.5,3.0,0.75],NLP_SOLVER_X0)
solv.setInput(0,NLP_UBG)
solv.setInput(0,NLP_LBG)
>>>>>>> 2cbaca5f
solv.evaluate()

# Print solution
print
print 
<<<<<<< HEAD
print "%50s " % "Optimal cost:", solv.output("cost")
print "%50s " % "Primal solution:", solv.output("x_opt")
print "%50s " % "Dual solution (simple bounds):", solv.output("lambda_x")
print "%50s " % "Dual solution (nonlinear bounds):", solv.output("lambda_g")
=======
print "%50s " % "Optimal cost:", solv.output(NLP_SOLVER_F)
print "%50s " % "Primal solution:", solv.output(NLP_SOLVER_X)
print "%50s " % "Dual solution (simple bounds):", solv.output(NLP_SOLVER_LAM_X)
print "%50s " % "Dual solution (nonlinear bounds):", solv.output(NLP_SOLVER_LAM_G)
>>>>>>> 2cbaca5f
<|MERGE_RESOLUTION|>--- conflicted
+++ resolved
@@ -69,28 +69,15 @@
 solv.init()
 
 # Solve the rosenbrock problem
-<<<<<<< HEAD
-solv.setInput([2.5,3.0,0.75],"x_init")
+solv.setInput([2.5,3.0,0.75],"x0")
 solv.setInput(0,"ubg")
 solv.setInput(0,"lbg")
-=======
-solv.setInput([2.5,3.0,0.75],NLP_SOLVER_X0)
-solv.setInput(0,NLP_UBG)
-solv.setInput(0,NLP_LBG)
->>>>>>> 2cbaca5f
 solv.evaluate()
 
 # Print solution
 print
 print 
-<<<<<<< HEAD
-print "%50s " % "Optimal cost:", solv.output("cost")
-print "%50s " % "Primal solution:", solv.output("x_opt")
-print "%50s " % "Dual solution (simple bounds):", solv.output("lambda_x")
-print "%50s " % "Dual solution (nonlinear bounds):", solv.output("lambda_g")
-=======
-print "%50s " % "Optimal cost:", solv.output(NLP_SOLVER_F)
-print "%50s " % "Primal solution:", solv.output(NLP_SOLVER_X)
-print "%50s " % "Dual solution (simple bounds):", solv.output(NLP_SOLVER_LAM_X)
-print "%50s " % "Dual solution (nonlinear bounds):", solv.output(NLP_SOLVER_LAM_G)
->>>>>>> 2cbaca5f
+print "%50s " % "Optimal cost:", solv.output("f")
+print "%50s " % "Primal solution:", solv.output("x")
+print "%50s " % "Dual solution (simple bounds):", solv.output("lam_x")
+print "%50s " % "Dual solution (nonlinear bounds):", solv.output("lam_g")
