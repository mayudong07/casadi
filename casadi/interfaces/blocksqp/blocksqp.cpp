--- conflicted
+++ resolved
@@ -281,7 +281,6 @@
     eta_ = 1.0e-4;
     obj_lo_ = -inf;
     obj_up_ = inf;
-<<<<<<< HEAD
     rho_ = 1.0e-3;
     zeta_ = 1.0e-3;
     deltabar_w_0_ = 1.0e-4;
@@ -290,9 +289,7 @@
     kappa_w_minus_ = 0.333;
     kappa_w_plus_ = 8.0;
     kappabar_w_plus_ = 100.0;
-=======
     qp_init_ = true;
->>>>>>> 7f203241
 
     // Read user options
     for (auto&& op : opts) {
