--- conflicted
+++ resolved
@@ -96,12 +96,6 @@
     /// Get meta information, if any
     void get_meta(std::vector<std::string>& lines, int& offset) const;
 
-<<<<<<< HEAD
-    void cleanup();
-
-    protected:
-=======
->>>>>>> 16b92dfe
     /// C filename
     std::string name_;
 
