#
#     This file is part of CasADi.
# 
#     CasADi -- A symbolic framework for dynamic optimization.
#     Copyright (C) 2010 by Joel Andersson, Moritz Diehl, K.U.Leuven. All rights reserved.
# 
#     CasADi is free software; you can redistribute it and/or
#     modify it under the terms of the GNU Lesser General Public
#     License as published by the Free Software Foundation; either
#     version 3 of the License, or (at your option) any later version.
# 
#     CasADi is distributed in the hope that it will be useful,
#     but WITHOUT ANY WARRANTY; without even the implied warranty of
#     MERCHANTABILITY or FITNESS FOR A PARTICULAR PURPOSE.  See the GNU
#     Lesser General Public License for more details.
# 
#     You should have received a copy of the GNU Lesser General Public
#     License along with CasADi; if not, write to the Free Software
#     Foundation, Inc., 51 Franklin Street, Fifth Floor, Boston, MA  02110-1301  USA
# 
# 
from casadi import *
from casadi.tools import *
from pylab import *
import numpy as np
import matplotlib
matplotlib.interactive(True)

ion()

# Solving the following estimation problem:
#
# min_{X,V,q}  || X - X_ref ||^2_2
#
#   s.t.   dX = V
#          dV = R * a^hat
#          dq = 1/2 * G * w^hat
#
# Pitfalls: NLP might converge to quaternions (0,0,0,0), an invalid solution where x(t) is a straight line, R being zero.
#           Initializing with (0,0,0,1) seems to fix this

havePlots = True

nk = 100   # Number of imu measurements/collocation intervals
tf = 2    # End time [s]

states  = Variables()  # Collect the states
dstates = Variables()  # Collect the derivatives of the states

t = SX("t") # time

# states related to position
states.X   = ssym("p",3)    # In inertial frame
dstates.X  = ssym("dp",3)   # In inertial frame

# states related to velocity
states.V   = ssym("v",3)    # In inertial frame
dstates.V  = ssym("dv",3)   # In inertial frame

# states related to orientation
states.q   = ssym("q",4)             
dstates.q  = ssym("dq",4)

q0,q1,q2,q3 = states.q

# Helper variables to get to quaternions
def skew(vec):
  x,y,z = vec
  return SXMatrix([[0,-z,y],[z,0,-x],[-y,x,0]])
  
rho = states.q[:3]
rho_skew = skew(rho)

# Transformation: p_world = R * p_body
R = (SXMatrix.eye(3)*(mul(rho.T,-rho)+q3*q3)+mul(rho,rho.T)*2.0-q3*rho_skew*2.0).T

# Quaternion dynamic matrix
G = numpy.matrix([[q3,-q2,q1],[q2,q3,-q0],[-q1,q0,q3],[-q0,-q1,-q2]])

imu = Variables()       # Collect the quantities that the imu measures
imu.a = ssym("a^hat",3) # Measured linear acceleration in body frame
imu.w = ssym("w^hat",3) # Measured angular rate in body frame

rhs = [0] * 3  # The right hand side will have three parts

rhs[states.I_X] = states.V - dstates.X 
rhs[states.I_V] = mul(R,imu.a) - dstates.V
rhs[states.I_q] = 0.5*mul(G,imu.w) - dstates.q

# This is our DAE
dae = SXFunction({'NUM':DAE_NUM_IN, DAE_T: t, DAE_Y: states.veccat(), DAE_YDOT: dstates.veccat(), DAE_P: imu.veccat()},[vertcat(rhs)])

# Let's generate some dummy measurements
# First, we need dummy excitations.
ts = numpy.linspace(0,tf,nk+1)
tsm = ts[:-1]

sim = ControlSimulator(dae,ts)
sim.setOption("integrator",CVodesIntegrator)
sim.setOption("np",0)   # There are no fixed parameters
sim.setOption("nf",10)  # Evaluate the integral nf times in each interval
sim.init()

states.X_ = states.V_ = [0,0,0]  # Initial state to generate the dummy measurements
states.q_ = [0,0,0,1]            

sim.input("x0").set(states.veccat_())
sim.input("v")[:,imu.i_a.T] = DMatrix([sin(tsm),cos(3*tsm),sin(2*tsm)]).T
sim.input("v")[:,imu.i_w.T] = DMatrix([cos(3*tsm),sin(7*tsm),sin(11*tsm)]).T

sim.evaluate()

tsf = sim.getGrid()  # The fine time grid of the controlsimulator

reference_imu = sim.input("v")
reference_Xf   = sim.output()[:,states.i_X.T]

reference_X   = reference_Xf[sim.getCoarseIndex(),:]

Rf = SXFunction([states.q],[vec(R)])
Rf.init()
reference_Rf = numSample1D(Rf,sim.output()[:,states.i_q.T].T).T
reference_R   = reference_Rf[sim.getCoarseIndex(),:]
# End of generating dummy excitations

# Formulate the estimation problem using a collocation approach

# Choose collocation points
tau_root = [0,0.155051,0.644949,1.000000]

# Degree of interpolating polynomial + 1
d = len(tau_root)

tau = SX("tau")

# A vertical stack of d-by-1 Langrange functions that together form a basis on the collocation interval tau = [0..1]
Le = vertcat([numpy.prod([(tau - tau_root[r])/(tau_root[j]-tau_root[r]) for r in range(d) if not(r==j)]) for j in range(d)])
L = SXFunction([tau],[Le])
L.init()
dL = L.jacobian(0,0)
dL.init()


# Show the lagrange basis for didactic purposes
x = DMatrix([2,-1,4,3]) # some random numbers

xp = SXFunction([tau],[ mul(x.T,Le), mul(x.T,dL.eval([tau])[0]) ])
xp.init()
taus = DMatrix(numpy.linspace(0,1,500)).T
    
L.input().set(1)
L.evaluate()
Lend = DMatrix(L.output())  # Le at the end of the control interval

dLm = numSample1D(dL,DMatrix(tau_root).T)  # d-by-d

optvar = Variables()  # Decision variables we optimize for

X   = optvar.X   = [ ssym("X", states.shape[0],d) for i in range(nk) ]

par = Variables()  # Fixed parameters for the nlp
par.IMU   = ssym("imu",reference_imu.shape)  # IMU measurements
par.Xref  = ssym("Xref",reference_X.shape)  # Reference measurements
par.IMU_  = reference_imu 
par.Xref_ = reference_X  

hk = (tf+0.0)/nk  # The time duration of a collocation interval

g   = [] # Collect the equality constraints
tsc = [] # Physical time at collocation points

for k,tk in enumerate(ts[:-1]):
  dX = mul(optvar.X[k],dLm)/hk
  if k+1 < nk:   #  Constraint coupling state at end of k and start of k+1
    g.append(optvar.X[k+1][:,0]-mul(optvar.X[k],Lend)) 
  tsc.append(tk)
  for j in range(1,d):
    tsc.append(tk + hk * tau_root[j])  # The physical time
    [dyn] = dae.eval({'NUM':DAE_NUM_IN,
                DAE_T:    tsc[-1],
                DAE_Y:    optvar.X[k][:,j],
                DAE_YDOT: dX[:,j],
                DAE_P:    par.IMU[k,:]})
    g.append(dyn)   
    
g.append(sumRows(optvar.X[0][states.i_q,0]**2) - 1)  # Add the quaternion norm constraint at the start

g = SXFunction([optvar.veccat(),par.veccat()],[vertcat(g)])
g.init()

J = g.jac(0,0)

# Objective function
f = sumAll( (horzcat([i[states.i_X,0] for i in optvar.X] + [optvar.X[-1][states.i_X,-1]]).T -par.Xref)**2 )
f = SXFunction([optvar.veccat(),par.veccat()],[f])
f.init()

class NLPSolutionInspector:
  def __init__(self):
    self.iter = 0 
    self.log= numpy.zeros((4,1000))
    self.colors = list("bgrcmyk"*5)
    figure(2,figsize=(14,10))
    subplot(311)
    title('X(t)')

    for i in range(reference_Xf.shape[1]):
      plot(tsf,reference_Xf[:,i],':'+self.colors[i])
    plot(ts,reference_X,'k|')
    subplot(312)
    title('R(t)')
    
    for i in range(reference_Rf.shape[1]):
      plot(tsf,reference_Rf[:,i],':'+self.colors[i])
    plot(ts,reference_R,'k|')
    self.i = 0
    
  def __call__(self,f,*args):
    if self.i>0:
      self.log[0,self.i] = log10(f.getStats()['inf_pr'])
      self.log[1,self.i] = log10(f.getStats()['inf_du'])
<<<<<<< HEAD
      self.log[2,self.i] = float(log10(f.input("cost")))
      self.log[3,self.i] = f.getStats()['ls_trials']
      
    self.i += 1
    sol = f.input("x_opt")
=======
      self.log[2,self.i] = float(log10(f.input(NLP_SOLVER_F)))
      self.log[3,self.i] = f.getStats()['ls_trials']
      
    self.i += 1
    sol = f.input(NLP_SOLVER_X)
>>>>>>> 2cbaca5f
    X_opt = horzcat([sol[i][states.i_X,:] for i in optvar.i_X])
    q_opt = horzcat([sol[i][states.i_q,:] for i in optvar.i_X])
    R_opt = numSample1D(Rf,q_opt)
    
    if hasattr(self,'xlines'):
        for i in range(3):
            self.xlines[i].set_ydata(X_opt[i,:].T)
        for i in range(R_opt.shape[0]):   
            self.rlines[i].set_ydata(R_opt[i,:].T)
    else:
        subplot(311)
        self.xlines = []
        self.rlines = []
        for i in range(reference_Xf.shape[1]):
          self.xlines.append(plot(tsc,X_opt[i,:].T,'-'+self.colors[i])[0])
        subplot(312)
        for i in range(reference_Rf.shape[1]):
          self.rlines.append(plot(tsc,R_opt[i,:].T,'-'+self.colors[i])[0])
        
    if hasattr(self,'obj'):
        for i in range(4):
            self.obj[i].set_ydata(self.log[i,1:self.i])
            self.obj[i].set_xdata(range(self.i-1))
        subplot(313).relim()
        subplot(313).autoscale_view()
    else:
        subplot(313)
        title('convergence behaviour')
        
        self.obj = [plot([1],'-')[0] for i in range(4)]
        legend(['pr','du','obj','ls'],loc='center left', bbox_to_anchor=(1, 0.5))
    draw()
    
      
iterationInspector = NLPSolutionInspector()

nlp = IpoptSolver(f,g)
nlp.init()

 #! We wrap the logging instance in a PyFunction
<<<<<<< HEAD
c = PyFunction( iterationInspector, [ nlp.output("x_opt").sparsity() ,nlp.output("cost").sparsity() , nlp.output("lambda_g").sparsity() , nlp.output("lambda_x").sparsity() ], [sp_dense(1,1)] )
=======
c = PyFunction( iterationInspector, [ nlp.output(NLP_SOLVER_X).sparsity() ,nlp.output(NLP_SOLVER_F).sparsity() , nlp.output(NLP_SOLVER_LAM_G).sparsity() , nlp.output(NLP_SOLVER_LAM_X).sparsity() ], [sp_dense(1,1)] )
>>>>>>> 2cbaca5f
c.init()
nlp.setOption("iteration_callback",c)
nlp.setOption('tol',1e-8)
nlp.init()

nlp.solve()
for i in range(nk):  # intialize with (0,0,0,1) quaternion
<<<<<<< HEAD
  nlp.input("x_init")[optvar.i_X[i][states.i_q[3],:]] = 1
nlp.input("p").set(par.veccat_())
nlp.input("lbg").setAll(0)
nlp.input("ubg").setAll(0)
=======
  nlp.input(NLP_SOLVER_X0)[optvar.i_X[i][states.i_q[3],:]] = 1
nlp.input(NLP_P).set(par.veccat_())
nlp.input(NLP_LBG).setAll(0)
nlp.input(NLP_UBG).setAll(0)
>>>>>>> 2cbaca5f
nlp.solve()

sol = nlp.output()

X_opt = horzcat([sol[i][states.i_X,:] for i in optvar.i_X])

show()<|MERGE_RESOLUTION|>--- conflicted
+++ resolved
@@ -219,19 +219,11 @@
     if self.i>0:
       self.log[0,self.i] = log10(f.getStats()['inf_pr'])
       self.log[1,self.i] = log10(f.getStats()['inf_du'])
-<<<<<<< HEAD
-      self.log[2,self.i] = float(log10(f.input("cost")))
+      self.log[2,self.i] = float(log10(f.input("f")))
       self.log[3,self.i] = f.getStats()['ls_trials']
       
     self.i += 1
-    sol = f.input("x_opt")
-=======
-      self.log[2,self.i] = float(log10(f.input(NLP_SOLVER_F)))
-      self.log[3,self.i] = f.getStats()['ls_trials']
-      
-    self.i += 1
-    sol = f.input(NLP_SOLVER_X)
->>>>>>> 2cbaca5f
+    sol = f.input("x")
     X_opt = horzcat([sol[i][states.i_X,:] for i in optvar.i_X])
     q_opt = horzcat([sol[i][states.i_q,:] for i in optvar.i_X])
     R_opt = numSample1D(Rf,q_opt)
@@ -272,11 +264,7 @@
 nlp.init()
 
  #! We wrap the logging instance in a PyFunction
-<<<<<<< HEAD
-c = PyFunction( iterationInspector, [ nlp.output("x_opt").sparsity() ,nlp.output("cost").sparsity() , nlp.output("lambda_g").sparsity() , nlp.output("lambda_x").sparsity() ], [sp_dense(1,1)] )
-=======
-c = PyFunction( iterationInspector, [ nlp.output(NLP_SOLVER_X).sparsity() ,nlp.output(NLP_SOLVER_F).sparsity() , nlp.output(NLP_SOLVER_LAM_G).sparsity() , nlp.output(NLP_SOLVER_LAM_X).sparsity() ], [sp_dense(1,1)] )
->>>>>>> 2cbaca5f
+c = PyFunction( iterationInspector, [ nlp.output("x").sparsity() ,nlp.output("f").sparsity() , nlp.output("lam_g").sparsity() , nlp.output("lam_x").sparsity() ], [sp_dense(1,1)] )
 c.init()
 nlp.setOption("iteration_callback",c)
 nlp.setOption('tol',1e-8)
@@ -284,17 +272,10 @@
 
 nlp.solve()
 for i in range(nk):  # intialize with (0,0,0,1) quaternion
-<<<<<<< HEAD
-  nlp.input("x_init")[optvar.i_X[i][states.i_q[3],:]] = 1
+  nlp.input("x0")[optvar.i_X[i][states.i_q[3],:]] = 1
 nlp.input("p").set(par.veccat_())
 nlp.input("lbg").setAll(0)
 nlp.input("ubg").setAll(0)
-=======
-  nlp.input(NLP_SOLVER_X0)[optvar.i_X[i][states.i_q[3],:]] = 1
-nlp.input(NLP_P).set(par.veccat_())
-nlp.input(NLP_LBG).setAll(0)
-nlp.input(NLP_UBG).setAll(0)
->>>>>>> 2cbaca5f
 nlp.solve()
 
 sol = nlp.output()
